repos:
  - repo: local
    hooks:
      - id: pytest
        name: pytest (unit/integration/web tests)
        entry: pytest
        language: python
        types: [python]
        args: [tests/]
      - id: xenon
        name: xenon complexity gate (excludes legacy files)
        entry: xenon --max-absolute C --max-modules B --max-average A --exclude src/papervisor/pdf_downloader.py,src/papervisor/cli.py,src/papervisor/web_server.py src/papervisor
        language: system
        pass_filenames: false
        always_run: true
        verbose: true
        require_serial: true
      - id: radon
        name: radon maintainability/complexity summary
        entry: >
            bash -c "radon mi src/papervisor -j | python3 -c 'import sys, json; d=json.load(sys.stdin); mis=[v[\"mi\"] for v in d.values()]; grades=[v[\"rank\"] for v in d.values()]; avg_rank=chr(round(sum(map(ord,grades))/len(grades))); avg_score=sum(mis)/len(mis) if mis else 0; print(f\"Codebase average: {avg_rank} ({avg_score:.2f})\"); [print(f\"{k} - {v[\"rank\"]} ({v[\"mi\"]:.1f})\") for k,v in d.items()]'"
        language: system
        pass_filenames: false
        always_run: true
        require_serial: true
        verbose: true
  # Hygiene hooks grouped for clarity
  - repo: https://github.com/pre-commit/pre-commit-hooks
    rev: v4.5.0
    hooks:
      - id: trailing-whitespace
      - id: end-of-file-fixer
      - id: check-yaml
      - id: check-toml
      - id: check-added-large-files
        args: ['--maxkb=1000', '--enforce-all']
        exclude: 'data/literature_reviews/demo_contact_center_ai/.*'
      - id: check-merge-conflict
      - id: debug-statements
  - repo: https://github.com/astral-sh/ruff-pre-commit
    rev: v0.4.4
    hooks:
      - id: ruff
        args: [--no-fix]  # disables formatting, lint only
  - repo: https://github.com/psf/black
    rev: 23.12.1
    hooks:
      - id: black
        language_version: python3.12
<<<<<<< HEAD

  - repo: https://github.com/charliermarsh/ruff-pre-commit
    rev: v0.4.4
    hooks:
      - id: ruff
        args: [--no-fix]  # Only lint, do not format

=======
>>>>>>> ab0d78b0
  - repo: https://github.com/pre-commit/mirrors-mypy
    rev: v1.8.0
    hooks:
      - id: mypy
<<<<<<< HEAD
        additional_dependencies: [types-requests, types-urllib3]
        args: [--ignore-missing-imports, --no-strict-optional, --no-warn-unreachable]

  - repo: local
    hooks:
      - id: pytest
        name: pytest
        entry: pytest tests/
        language: system
        types: [python]
        pass_filenames: false
      - id: xenon
        name: xenon complexity gate (excludes legacy files)
        entry: xenon --max-absolute C --max-modules B --max-average A --exclude src/papervisor/pdf_downloader.py,src/papervisor/cli.py,src/papervisor/web_server.py src/papervisor
        language: system
        pass_filenames: false
        always_run: true
        verbose: true
        require_serial: true
      - id: radon
        name: radon maintainability/complexity summary
        entry: >
            bash -c "radon mi src/papervisor -j | python3 -c 'import sys, json; d=json.load(sys.stdin); mis=[v[\"mi\"] for v in d.values()]; grades=[v[\"rank\"] for v in d.values()]; avg_rank=chr(round(sum(map(ord,grades))/len(grades))); avg_score=sum(mis)/len(mis) if mis else 0; print(f\"Codebase average: {avg_rank} ({avg_score:.2f})\"); [print(f\"{k} - {v[\"rank\"]} ({v[\"mi\"]:.1f})\") for k,v in d.items()]'"
        language: system
        pass_filenames: false
        always_run: true
        require_serial: true
        verbose: true
=======
        additional_dependencies: [types-requests, types-urllib3, types-PyYAML]
        args: [--ignore-missing-imports, --no-strict-optional, --no-warn-unreachable]
>>>>>>> ab0d78b0
<|MERGE_RESOLUTION|>--- conflicted
+++ resolved
@@ -1,12 +1,6 @@
 repos:
   - repo: local
     hooks:
-      - id: pytest
-        name: pytest (unit/integration/web tests)
-        entry: pytest
-        language: python
-        types: [python]
-        args: [tests/]
       - id: xenon
         name: xenon complexity gate (excludes legacy files)
         entry: xenon --max-absolute C --max-modules B --max-average A --exclude src/papervisor/pdf_downloader.py,src/papervisor/cli.py,src/papervisor/web_server.py src/papervisor
@@ -47,7 +41,6 @@
     hooks:
       - id: black
         language_version: python3.12
-<<<<<<< HEAD
 
   - repo: https://github.com/charliermarsh/ruff-pre-commit
     rev: v0.4.4
@@ -55,14 +48,11 @@
       - id: ruff
         args: [--no-fix]  # Only lint, do not format
 
-=======
->>>>>>> ab0d78b0
   - repo: https://github.com/pre-commit/mirrors-mypy
     rev: v1.8.0
     hooks:
       - id: mypy
-<<<<<<< HEAD
-        additional_dependencies: [types-requests, types-urllib3]
+        additional_dependencies: [types-requests, types-urllib3, types-PyYAML]
         args: [--ignore-missing-imports, --no-strict-optional, --no-warn-unreachable]
 
   - repo: local
@@ -89,8 +79,4 @@
         pass_filenames: false
         always_run: true
         require_serial: true
-        verbose: true
-=======
-        additional_dependencies: [types-requests, types-urllib3, types-PyYAML]
-        args: [--ignore-missing-imports, --no-strict-optional, --no-warn-unreachable]
->>>>>>> ab0d78b0
+        verbose: true